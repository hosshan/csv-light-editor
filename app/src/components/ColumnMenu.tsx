import React, { useState } from 'react';
import {
  DropdownMenu,
  DropdownMenuContent,
  DropdownMenuItem,
  DropdownMenuTrigger,
  DropdownMenuSeparator,
} from '@/components/ui/dropdown-menu';
import { Button } from '@/components/ui/Button';
import {
  ChevronDown,
  Trash2,
  Edit2,
  ArrowLeft,
  ArrowRight
} from 'lucide-react';
import {
  Dialog,
  DialogContent,
  DialogDescription,
  DialogFooter,
  DialogHeader,
  DialogTitle,
} from '@/components/ui/dialog';
import { Input } from '@/components/ui/input';
import { Label } from '@/components/ui/label';

interface ColumnMenuProps {
  columnIndex: number;
  columnName: string;
  onAddColumn: (position: 'before' | 'after') => void;
  onDeleteColumn: () => void;
  onRenameColumn: (newName: string) => void;
}

export const ColumnMenu: React.FC<ColumnMenuProps> = ({
  columnIndex: _columnIndex,
  columnName,
  onAddColumn,
  onDeleteColumn,
  onRenameColumn,
}) => {
  const [isRenameDialogOpen, setIsRenameDialogOpen] = useState(false);
  const [newColumnName, setNewColumnName] = useState(columnName);

  // Update newColumnName when columnName prop changes or dialog opens
  React.useEffect(() => {
    if (isRenameDialogOpen) {
      setNewColumnName(columnName);
    }
  }, [isRenameDialogOpen, columnName]);

  const handleRename = () => {
    if (newColumnName.trim()) {
      onRenameColumn(newColumnName.trim());
      setIsRenameDialogOpen(false);
    }
  };



  return (
    <>
      <DropdownMenu>
        <DropdownMenuTrigger asChild>
          <Button variant="ghost" size="sm" className="h-6 w-6 p-0">
            <ChevronDown className="h-4 w-4" />
          </Button>
        </DropdownMenuTrigger>
        <DropdownMenuContent align="start">
          <DropdownMenuItem onClick={() => setIsRenameDialogOpen(true)}>
            <Edit2 className="mr-2 h-4 w-4" />
            Rename Column
          </DropdownMenuItem>
          <DropdownMenuSeparator />
          <DropdownMenuItem
            onClick={() => onAddColumn('before')}
          >
            <ArrowLeft className="mr-2 h-4 w-4" />
            Add Column Before
          </DropdownMenuItem>
          <DropdownMenuItem
            onClick={() => onAddColumn('after')}
          >
            <ArrowRight className="mr-2 h-4 w-4" />
            Add Column After
          </DropdownMenuItem>
          <DropdownMenuSeparator />
          <DropdownMenuItem
            onClick={onDeleteColumn}
            className="text-red-600"
          >
            <Trash2 className="mr-2 h-4 w-4" />
            Delete Column
          </DropdownMenuItem>
        </DropdownMenuContent>
      </DropdownMenu>

      {/* Rename Dialog */}
      <Dialog open={isRenameDialogOpen} onOpenChange={setIsRenameDialogOpen}>
        <DialogContent>
          <DialogHeader>
            <DialogTitle>Rename Column</DialogTitle>
            <DialogDescription>
              Enter a new name for the column "{columnName}"
            </DialogDescription>
          </DialogHeader>
          <div className="grid gap-4 py-4">
            <div className="grid grid-cols-4 items-center gap-4">
              <Label htmlFor="name" className="text-right">
                Name
              </Label>
              <Input
                id="name"
                value={newColumnName}
                onChange={(e) => setNewColumnName(e.target.value)}
                className="col-span-3"
                onKeyDown={(e) => {
                  if (e.key === 'Enter') {
                    handleRename();
                  }
                }}
              />
            </div>
          </div>
          <DialogFooter>
            <Button variant="outline" onClick={() => setIsRenameDialogOpen(false)}>
              Cancel
            </Button>
            <Button onClick={handleRename}>Save</Button>
          </DialogFooter>
        </DialogContent>
      </Dialog>

<<<<<<< HEAD
=======
      {/* Delete Confirmation Dialog */}
      <Dialog open={isDeleteDialogOpen} onOpenChange={setIsDeleteDialogOpen}>
        <DialogContent>
          <DialogHeader>
            <DialogTitle>Delete Column</DialogTitle>
            <DialogDescription>
              Are you sure you want to delete the column "{columnName}"? You can undo this action with Cmd+Z.
            </DialogDescription>
          </DialogHeader>
          <DialogFooter>
            <Button variant="outline" onClick={() => setIsDeleteDialogOpen(false)}>
              Cancel
            </Button>
            <Button variant="destructive" onClick={handleDelete}>
              Delete
            </Button>
          </DialogFooter>
        </DialogContent>
      </Dialog>
>>>>>>> 07d4a002
    </>
  );
};<|MERGE_RESOLUTION|>--- conflicted
+++ resolved
@@ -131,29 +131,6 @@
           </DialogFooter>
         </DialogContent>
       </Dialog>
-
-<<<<<<< HEAD
-=======
-      {/* Delete Confirmation Dialog */}
-      <Dialog open={isDeleteDialogOpen} onOpenChange={setIsDeleteDialogOpen}>
-        <DialogContent>
-          <DialogHeader>
-            <DialogTitle>Delete Column</DialogTitle>
-            <DialogDescription>
-              Are you sure you want to delete the column "{columnName}"? You can undo this action with Cmd+Z.
-            </DialogDescription>
-          </DialogHeader>
-          <DialogFooter>
-            <Button variant="outline" onClick={() => setIsDeleteDialogOpen(false)}>
-              Cancel
-            </Button>
-            <Button variant="destructive" onClick={handleDelete}>
-              Delete
-            </Button>
-          </DialogFooter>
-        </DialogContent>
-      </Dialog>
->>>>>>> 07d4a002
     </>
   );
 };